--- conflicted
+++ resolved
@@ -3,13 +3,8 @@
 metadata:
   name: imagetag-csi-provisioner-prow-rc
 imageTag:
-<<<<<<< HEAD
   name: registry.k8s.io/sig-storage/csi-provisioner
-  newTag: "v3.1.0"
-=======
-  name: k8s.gcr.io/sig-storage/csi-provisioner
   newTag: "v3.4.0"
->>>>>>> 799f28ee
 ---
 
 apiVersion: builtin
@@ -17,13 +12,8 @@
 metadata:
   name: imagetag-csi-resize-prow-rc
 imageTag:
-<<<<<<< HEAD
   name: registry.k8s.io/sig-storage/csi-resizer
-  newTag: "v1.4.0"
-=======
-  name: k8s.gcr.io/sig-storage/csi-resizer
   newTag: "v1.7.0"
->>>>>>> 799f28ee
 ---
 
 apiVersion: builtin
@@ -31,13 +21,8 @@
 metadata:
   name: imagetag-csi-snapshotter-prow-rc
 imageTag:
-<<<<<<< HEAD
   name: registry.k8s.io/sig-storage/csi-snapshotter
-  newTag: "v4.1.0"
-=======
-  name: k8s.gcr.io/sig-storage/csi-snapshotter
   newTag: "v6.1.0"
->>>>>>> 799f28ee
 ---
 
 apiVersion: builtin
@@ -45,13 +30,8 @@
 metadata:
   name: imagetag-csi-node-registrar-prow-rc
 imageTag:
-<<<<<<< HEAD
   name: registry.k8s.io/sig-storage/csi-node-driver-registrar
-  newTag: "v2.2.0"
-=======
-  name: k8s.gcr.io/sig-storage/csi-node-driver-registrar
   newTag: "v2.7.0"
->>>>>>> 799f28ee
 ---
 
 apiVersion: builtin
